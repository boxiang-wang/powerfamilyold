! --------------------------------------------------------------------------
! powerfamilyNET.f90: the GCD algorithm for loss function of power family. !!!
! --------------------------------------------------------------------------
! 
! USAGE:
! 
! call powerfamilyNET (q, lam2, nobs, nvars, x, y, jd, pf, pf2, dfmax, &
! & pmax, nlam, flmin, ulam, eps, isd, maxit, nalam, b0, beta, ibeta, &
! & nbeta, alam, npass, jerr) !!!
! 
! INPUT ARGUMENTS:
! 
!    q = the parameter in power family model. !!!
!    lam2 = regularization parameter for the quadratic penalty of the coefficients
!    nobs = number of observations
!    nvars = number of predictor variables
!    x(nobs, nvars) = matrix of predictors, of dimension N * p; each row is an observation vector.
!    y(nobs) = response variable. This argument should be a two-level factor {-1, 1} 
!            for classification.
!    jd(jd(1)+1) = predictor variable deletion flag
!                  jd(1) = 0  => use all variables
!                  jd(1) != 0 => do not use variables jd(2)...jd(jd(1)+1)
!    pf(nvars) = relative L1 penalties for each predictor variable
!                pf(j) = 0 => jth variable unpenalized
!    pf2(nvars) = relative L2 penalties for each predictor variable
!                pf2(j) = 0 => jth variable unpenalized
!    dfmax = limit the maximum number of variables in the model.
!            (one of the stopping criterion)
!    pmax = limit the maximum number of variables ever to be nonzero. 
!           For example once beta enters the model, no matter how many 
!           times it exits or re-enters model through the path, it will 
!           be counted only once. 
!    nlam = the number of lambda values
!    flmin = user control of lambda values (>=0)
!            flmin < 1.0 => minimum lambda = flmin*(largest lambda value)
!            flmin >= 1.0 => use supplied lambda values (see below)
!    ulam(nlam) = user supplied lambda values (ignored if flmin < 1.0)
!    eps = convergence threshold for coordinate majorization descent. 
!          Each inner coordinate majorization descent loop continues 
!          until the relative change in any coefficient is less than eps.
!    isd = standarization flag:
!          isd = 0 => regression on original predictor variables
!          isd = 1 => regression on standardized predictor variables
!          Note: output solutions always reference original
!                variables locations and scales.
!    maxit = maximum number of outer-loop iterations allowed at fixed lambda value. 
!            (suggested values, maxit = 100000)
! 
! OUTPUT:
! 
!    nalam = actual number of lambda values (solutions)
!    b0(nalam) = intercept values for each solution
!    beta(pmax, nalam) = compressed coefficient values for each solution
!    ibeta(pmax) = pointers to compressed coefficients
!    nbeta(nalam) = number of compressed coefficients for each solution
!    alam(nalam) = lambda values corresponding to each solution
!    npass = actual number of passes over the data for all lambda values
!    jerr = error flag:
!           jerr  = 0 => no error
!           jerr > 0 => fatal error - no output returned
!                    jerr < 7777 => memory allocation error
!                    jerr = 7777 => all used predictors have zero variance
!                    jerr = 10000 => maxval(vp) <= 0.0
!           jerr < 0 => non fatal error - partial output:
!                    Solutions for larger lambdas (1:(k-1)) returned.
!                    jerr = -k => convergence for kth lambda value not reached
!                           after maxit (see above) iterations.
!                    jerr = -10000-k => number of non zero coefficients along path
!                           exceeds pmax (see above) at kth lambda value.
! 
! LICENSE: GNU GPL (version 2 or later)
! 
! AUTHORS:
!    Yi Yang (yiyang@umn.edu) and Hui Zou (hzou@stat.umn.edu), 
!    School of Statistics, University of Minnesota.
! 
! REFERENCES:
!    Yang, Y. and Zou, H. (2012). An Efficient Algorithm for Computing The HHSVM and Its Generalizations.
!    Journal of Computational and Graphical Statistics, 22, 396-415. 


SUBROUTINE powerfamilyNET (q, lam2, nobs, nvars, x, y, jd, pf, pf2, dfmax, &
& pmax, nlam, flmin, ulam, eps, isd, maxit, nalam, b0, beta, ibeta, &
& nbeta, alam, npass, jerr) !!!
! --------------------------------------------------
      IMPLICIT NONE
    ! - - - arg types - - -
      INTEGER :: nobs
      INTEGER :: nvars
      INTEGER :: dfmax
      INTEGER :: pmax
      INTEGER :: nlam
      INTEGER :: isd
      INTEGER :: nalam
      INTEGER :: npass
      INTEGER :: jerr
      INTEGER :: maxit
      INTEGER :: jd (*)
      INTEGER :: ibeta (pmax)
      INTEGER :: nbeta (nlam)
      DOUBLE PRECISION :: capm
      DOUBLE PRECISION :: lam2
      DOUBLE PRECISION :: flmin
      DOUBLE PRECISION :: eps
        DOUBLE PRECISION :: q
      DOUBLE PRECISION :: x (nobs, nvars)
      DOUBLE PRECISION :: y (nobs)
      DOUBLE PRECISION :: pf (nvars)
      DOUBLE PRECISION :: pf2 (nvars)
      DOUBLE PRECISION :: ulam (nlam)
      DOUBLE PRECISION :: beta (pmax, nlam)
      DOUBLE PRECISION :: b0 (nlam)
      DOUBLE PRECISION :: alam (nlam)
    ! - - - local declarations - - -
      INTEGER :: j
      INTEGER :: l
      INTEGER :: nk
      INTEGER :: ierr
      INTEGER, DIMENSION (:), ALLOCATABLE :: ju
      DOUBLE PRECISION, DIMENSION (:), ALLOCATABLE :: xmean
      DOUBLE PRECISION, DIMENSION (:), ALLOCATABLE :: xnorm
      DOUBLE PRECISION, DIMENSION (:), ALLOCATABLE :: maj
! - - - begin - - -
! - - - allocate variables - - -
      ALLOCATE (ju(1:nvars), STAT=ierr)
      jerr = jerr + ierr
      ALLOCATE (xmean(1:nvars), STAT=ierr)
      jerr = jerr + ierr
      ALLOCATE (maj(1:nvars), STAT=ierr)
      jerr = jerr + ierr
      ALLOCATE (xnorm(1:nvars), STAT=ierr)
      jerr = jerr + ierr
      IF (jerr /= 0) RETURN
      CALL chkvars (nobs, nvars, x, ju)
      IF (jd(1) > 0) ju (jd(2:(jd(1)+1))) = 0
      IF (maxval(ju) <= 0) THEN
         jerr = 7777
         RETURN
      END IF
      IF (maxval(pf) <= 0.0D0) THEN
         jerr = 10000
         RETURN
      END IF
      IF (maxval(pf2) <= 0.0D0) THEN
         jerr = 10000
         RETURN
      END IF
      pf = Max (0.0D0, pf)
      pf2 = Max (0.0D0, pf2)
      CALL standard (nobs, nvars, x, ju, isd, xmean, xnorm, maj)
      CALL powerfamilyNETpath (q, lam2, maj, nobs, nvars, x, y, ju, &
     & pf, pf2, dfmax, pmax, nlam, flmin, ulam, eps, maxit, nalam, b0, beta, &
     & ibeta, nbeta, alam, npass, jerr)
      IF (jerr > 0) RETURN! check error after calling function
! - - - organize beta afterward - - -
      DO l = 1, nalam
         nk = nbeta (l)
         IF (isd == 1) THEN
            DO j = 1, nk
               beta (j, l) = beta (j, l) / xnorm (ibeta(j))
            END DO
         END IF
         b0 (l) = b0 (l) - dot_product (beta(1:nk, l), &
        & xmean(ibeta(1:nk)))
      END DO
      DEALLOCATE (ju, xmean, xnorm, maj)
      RETURN
END SUBROUTINE powerfamilyNET !!!

! --------------------------------------------------
SUBROUTINE powerfamilyNETpath (q, lam2, maj, nobs, nvars, x, y, ju, &
& pf, pf2, dfmax, pmax, nlam, flmin, ulam, eps, maxit, nalam, b0, beta, m, &
& nbeta, alam, npass, jerr)
! --------------------------------------------------
      IMPLICIT NONE
        ! - - - arg types - - -
      DOUBLE PRECISION, PARAMETER :: big = 9.9E30
      DOUBLE PRECISION, PARAMETER :: mfl = 1.0E-6
      INTEGER, PARAMETER :: mnlam = 6
      INTEGER :: mnl
      INTEGER :: nobs
      INTEGER :: nvars
      INTEGER :: dfmax
      INTEGER :: pmax
      INTEGER :: nlam
      INTEGER :: maxit
      INTEGER :: nalam
      INTEGER :: npass
      INTEGER :: jerr
      INTEGER :: ju (nvars)
      INTEGER :: m (pmax)
      INTEGER :: nbeta (nlam)
      DOUBLE PRECISION :: capm
      DOUBLE PRECISION :: lam2
      DOUBLE PRECISION :: eps
        DOUBLE PRECISION :: q
      DOUBLE PRECISION :: x (nobs, nvars)
      DOUBLE PRECISION :: y (nobs)
      DOUBLE PRECISION :: pf (nvars)
      DOUBLE PRECISION :: pf2 (nvars)
      DOUBLE PRECISION :: beta (pmax, nlam)
      DOUBLE PRECISION :: ulam (nlam)
      DOUBLE PRECISION :: b0 (nlam)
      DOUBLE PRECISION :: alam (nlam)
      DOUBLE PRECISION :: maj (nvars)
    ! - - - local declarations - - -
      DOUBLE PRECISION :: d
      DOUBLE PRECISION :: dif
      DOUBLE PRECISION :: oldb
      DOUBLE PRECISION :: u
      DOUBLE PRECISION :: v
      DOUBLE PRECISION :: al
      DOUBLE PRECISION :: alf
      DOUBLE PRECISION :: flmin
      DOUBLE PRECISION :: dl (nobs)
      DOUBLE PRECISION, DIMENSION (:), ALLOCATABLE :: b
      DOUBLE PRECISION, DIMENSION (:), ALLOCATABLE :: oldbeta
      DOUBLE PRECISION, DIMENSION (:), ALLOCATABLE :: r
      INTEGER :: i
      INTEGER :: k
      INTEGER :: j
      INTEGER :: l
      INTEGER :: vrg
      INTEGER :: ctr
      INTEGER :: ierr
      INTEGER :: ni
      INTEGER :: me
      INTEGER, DIMENSION (:), ALLOCATABLE :: mm
	  
      DOUBLE PRECISION :: decib
	  DOUBLE PRECISION :: fdr
! - - - begin - - -
! - - - allocate variables - - -
      ALLOCATE (b(0:nvars), STAT=jerr)
      ALLOCATE (oldbeta(0:nvars), STAT=ierr)
      jerr = jerr + ierr
      ALLOCATE (mm(1:nvars), STAT=ierr)
      jerr = jerr + ierr
      ALLOCATE (r(1:nobs), STAT=ierr)
      jerr = jerr + ierr
      IF (jerr /= 0) RETURN
! - - - some initial setup - - -
      r = 0.0D0
      b = 0.0D0
      oldbeta = 0.0D0
      m = 0
      mm = 0
      npass = 0
      ni = npass
      mnl = Min (mnlam, nlam)
      capm = 2.0D0 * (q + 1.0D0) ** 2.0D0 / q !!!
	  CALL DBLEPR("capm", -1, capm, 1)
      maj = maj * capm !!!
      IF (flmin < 1.0D0) THEN
         flmin = Max (mfl, flmin)
         alf = flmin ** (1.0D0/(nlam-1.0D0))
      END IF
	  ! decision boundary of loss function
	  
	     decib = q / (q + 1.0D0)
	     fdr = - decib ** (q + 1.0D0)
<<<<<<< HEAD
	  	  CALL DBLEPR("decib", -1, decib, 1)
		  	CALL DBLEPR("fdr", -1, fdr, 1)

=======
>>>>>>> 6bc5bcbc
	  
! --------- lambda loop ----------------------------
      DO l = 1, nlam
         IF (flmin >= 1.0D0) THEN
            al = ulam (l)
         ELSE
            IF (l > 2) THEN
               al = al * alf
            ELSE IF (l == 1) THEN
               al = big
            ELSE IF (l == 2) THEN
               al = 0.0D0
               DO i = 1, nobs !!!!!!!!!!!!!!!!!!!!!!
                  IF (r(i) > decib) THEN
<<<<<<< HEAD
                     dl (i) = r(i) ** (- q - 1.0D0) * fdr
=======
                     dl (i) = 1.0D0 / (r(i) ** (q + 1.0D0)) * fdr
>>>>>>> 6bc5bcbc
                  ELSE
                     dl (i) = -1.0D0
                  END IF
               END DO !!!!!!!!!!!!!!!!!!!!!!
               DO j = 1, nvars
                  IF (ju(j) /= 0) THEN
                     IF (pf(j) > 0.0D0) THEN
                        u = dot_product (dl*y, x(:, j))
                        al = Max (al, Abs(u)/pf(j))
                     END IF
                  END IF
               END DO
               al = al * alf / nobs
            END IF
         END IF
         ctr = 0
        ! --------- outer loop ----------------------------
         DO
            oldbeta (0) = b (0)
            IF (ni > 0) oldbeta (m(1:ni)) = b (m(1:ni))
        ! --middle loop-------------------------------------
            DO
               npass = npass + 1
               dif = 0.0D0
               DO k = 1, nvars
                  IF (ju(k) /= 0) THEN
                     oldb = b (k)
                     u = 0.0D0
                     DO i = 1, nobs   !!!!!!!!!!!!!!!!!!!!!!
                        IF (r(i) > decib) THEN
<<<<<<< HEAD
                           dl (i) = r(i) ** (- q - 1.0D0) * fdr
=======
                           dl (i) = 1.0D0 / (r(i) ** (q + 1.0D0)) * fdr
>>>>>>> 6bc5bcbc
                        ELSE
                           dl (i) = -1.0D0
                        END IF
                        u = u + dl (i) * y (i) * x (i, k)
                     END DO !!!!!!!!!!!!!!!!!!!!!!
                     u = maj (k) * b (k) - u / nobs
                     v = al * pf (k)
                     v = Abs (u) - v
                     IF (v > 0.0D0) THEN
                     	b (k) = sign (v, u) / (maj(k) + pf2(k) * lam2)
                     ELSE
                        b (k) = 0.0D0
                     END IF
                     d = b (k) - oldb
                     IF (Abs(d) > 0.0D0) THEN
                        dif = Max (dif, capm * d ** 2)  !!!
                        r = r + y * x (:, k) * d
                        IF (mm(k) == 0) THEN
                           ni = ni + 1
                           IF (ni > pmax) EXIT
                           mm (k) = ni
                           m (ni) = k !indicate which one is non-zero
                        END IF
                     END IF
                  END IF
               END DO
               IF (ni > pmax) EXIT
               d = 0.0D0
               DO i = 1, nobs
                     IF (r(i) > decib) THEN
<<<<<<< HEAD
                        dl (i) = r(i) ** (- q - 1.0D0) * fdr
=======
                        dl (i) = 1.0D0 / (r(i) ** (q + 1.0D0)) * fdr
>>>>>>> 6bc5bcbc
                     ELSE
                        dl (i) = -1.0D0
                 END IF
                 d = d + dl (i) * y (i)
               END DO
               d = - 1.0D0 / capm * d / nobs !!!!!!!!!
               IF (d /= 0.0D0) THEN
                  b (0) = b (0) +  d
                  r = r + y * d
                  dif = Max (dif, capm * d ** 2) !!!
               END IF
               IF (dif < eps) EXIT
        ! --inner loop----------------------
               DO
                  npass = npass + 1
                  dif = 0.0D0
                  DO j = 1, ni
                     k = m (j)
                     oldb = b (k)
                     u = 0.0D0
                     DO i = 1, nobs   !!!!!!!!!!!!!!!!!!!!!!
                        IF (r(i) > decib) THEN
<<<<<<< HEAD
                           dl (i) = r(i) ** (- q - 1.0D0) * fdr
=======
                           dl (i) = 1.0D0 / (r(i) ** (q + 1.0D0)) * fdr
>>>>>>> 6bc5bcbc
                        ELSE
                           dl (i) = -1.0D0
                        END IF
                        u = u + dl (i) * y (i) * x (i, k)
                     END DO !!!!!!!!!!!!!!!!!!!!!!
                     u = maj (k) * b (k) - u / nobs
                     v = al * pf (k)
                     v = Abs (u) - v
                     IF (v > 0.0D0) THEN
                        b (k) = sign (v, u) / (maj(k) + pf2(k) * lam2)
                     ELSE
                        b (k) = 0.0D0
                     END IF
                     d = b (k) - oldb
                     IF (Abs(d) > 0.0D0) THEN
                        dif = Max (dif, capm * d ** 2) !!!
                        r = r + y * x (:, k) * d
                     END IF
                  END DO
                  d = 0.0D0
                     DO i = 1, nobs   !!!!!!!!!!!!!!!!!!!!!!
                        IF (r(i) > decib) THEN
<<<<<<< HEAD
                           dl (i) = r(i) ** (- q - 1.0D0) * fdr
=======
                           dl (i) = 1.0D0 / (r(i) ** (q + 1.0D0)) * fdr
>>>>>>> 6bc5bcbc
                        ELSE
                           dl (i) = -1.0D0
                        END IF
                     d = d + dl (i) * y (i)
                  END DO !!!!!!!!!!!!!!!!!!!!!!
                  d = - 1.0D0 / capm * d / nobs !!!!!!!!!
                  IF (d /= 0.0D0) THEN
                     b (0) = b (0) + d
                     r = r + y * d
                     dif = Max (dif, capm * d ** 2) !!!
                  END IF
                  IF (dif < eps) EXIT
               END DO
            END DO
            IF (ni > pmax) EXIT
        !--- this is the final check ------------------------
            vrg = 1
            IF ((b(0)-oldbeta(0))**2 >= eps) vrg = 0
            DO j = 1, ni
               IF ((b(m(j))-oldbeta(m(j)))**2 >= eps) THEN
                  vrg = 0
                  EXIT
               END IF
            END DO
            IF (vrg == 1) EXIT
            ctr = ctr + 1
            IF (ctr > maxit) THEN
               jerr = - l
               RETURN
            END IF
         END DO
    ! final update variable save results------------
         IF (ni > pmax) THEN
            jerr = - 10000 - l
            EXIT
         END IF
         IF (ni > 0) beta (1:ni, l) = b (m(1:ni))
         nbeta (l) = ni
         b0 (l) = b (0)
         alam (l) = al
         nalam = l
         IF (l < mnl) CYCLE
         IF (flmin >= 1.0D0) CYCLE
         me = count (beta(1:ni, l) /= 0.0D0)
         IF (me > dfmax) EXIT
      END DO
      DEALLOCATE (b, oldbeta, r, mm)
      RETURN
END SUBROUTINE powerfamilyNETpath !!!<|MERGE_RESOLUTION|>--- conflicted
+++ resolved
@@ -102,7 +102,7 @@
       DOUBLE PRECISION :: lam2
       DOUBLE PRECISION :: flmin
       DOUBLE PRECISION :: eps
-        DOUBLE PRECISION :: q
+      DOUBLE PRECISION :: q
       DOUBLE PRECISION :: x (nobs, nvars)
       DOUBLE PRECISION :: y (nobs)
       DOUBLE PRECISION :: pf (nvars)
@@ -193,7 +193,7 @@
       DOUBLE PRECISION :: capm
       DOUBLE PRECISION :: lam2
       DOUBLE PRECISION :: eps
-        DOUBLE PRECISION :: q
+      DOUBLE PRECISION :: q
       DOUBLE PRECISION :: x (nobs, nvars)
       DOUBLE PRECISION :: y (nobs)
       DOUBLE PRECISION :: pf (nvars)
@@ -249,7 +249,6 @@
       ni = npass
       mnl = Min (mnlam, nlam)
       capm = 2.0D0 * (q + 1.0D0) ** 2.0D0 / q !!!
-	  CALL DBLEPR("capm", -1, capm, 1)
       maj = maj * capm !!!
       IF (flmin < 1.0D0) THEN
          flmin = Max (mfl, flmin)
@@ -259,13 +258,9 @@
 	  
 	     decib = q / (q + 1.0D0)
 	     fdr = - decib ** (q + 1.0D0)
-<<<<<<< HEAD
-	  	  CALL DBLEPR("decib", -1, decib, 1)
-		  	CALL DBLEPR("fdr", -1, fdr, 1)
-
-=======
->>>>>>> 6bc5bcbc
-	  
+	  IF ( Abs(Nint(q) - q) < eps) THEN
+	     q = INT (q)
+	  END IF
 ! --------- lambda loop ----------------------------
       DO l = 1, nlam
          IF (flmin >= 1.0D0) THEN
@@ -279,11 +274,7 @@
                al = 0.0D0
                DO i = 1, nobs !!!!!!!!!!!!!!!!!!!!!!
                   IF (r(i) > decib) THEN
-<<<<<<< HEAD
-                     dl (i) = r(i) ** (- q - 1.0D0) * fdr
-=======
-                     dl (i) = 1.0D0 / (r(i) ** (q + 1.0D0)) * fdr
->>>>>>> 6bc5bcbc
+                     dl (i) = r(i) ** (- q - 1) * fdr
                   ELSE
                      dl (i) = -1.0D0
                   END IF
@@ -314,11 +305,7 @@
                      u = 0.0D0
                      DO i = 1, nobs   !!!!!!!!!!!!!!!!!!!!!!
                         IF (r(i) > decib) THEN
-<<<<<<< HEAD
-                           dl (i) = r(i) ** (- q - 1.0D0) * fdr
-=======
-                           dl (i) = 1.0D0 / (r(i) ** (q + 1.0D0)) * fdr
->>>>>>> 6bc5bcbc
+                           dl (i) = r(i) ** (- q - 1) * fdr
                         ELSE
                            dl (i) = -1.0D0
                         END IF
@@ -349,11 +336,7 @@
                d = 0.0D0
                DO i = 1, nobs
                      IF (r(i) > decib) THEN
-<<<<<<< HEAD
-                        dl (i) = r(i) ** (- q - 1.0D0) * fdr
-=======
-                        dl (i) = 1.0D0 / (r(i) ** (q + 1.0D0)) * fdr
->>>>>>> 6bc5bcbc
+                        dl (i) = r(i) ** (- q - 1) * fdr
                      ELSE
                         dl (i) = -1.0D0
                  END IF
@@ -376,11 +359,7 @@
                      u = 0.0D0
                      DO i = 1, nobs   !!!!!!!!!!!!!!!!!!!!!!
                         IF (r(i) > decib) THEN
-<<<<<<< HEAD
-                           dl (i) = r(i) ** (- q - 1.0D0) * fdr
-=======
-                           dl (i) = 1.0D0 / (r(i) ** (q + 1.0D0)) * fdr
->>>>>>> 6bc5bcbc
+                           dl (i) = r(i) ** (- q - 1) * fdr
                         ELSE
                            dl (i) = -1.0D0
                         END IF
@@ -403,11 +382,7 @@
                   d = 0.0D0
                      DO i = 1, nobs   !!!!!!!!!!!!!!!!!!!!!!
                         IF (r(i) > decib) THEN
-<<<<<<< HEAD
-                           dl (i) = r(i) ** (- q - 1.0D0) * fdr
-=======
-                           dl (i) = 1.0D0 / (r(i) ** (q + 1.0D0)) * fdr
->>>>>>> 6bc5bcbc
+                           dl (i) = r(i) ** (- q - 1) * fdr
                         ELSE
                            dl (i) = -1.0D0
                         END IF
@@ -454,6 +429,7 @@
          me = count (beta(1:ni, l) /= 0.0D0)
          IF (me > dfmax) EXIT
       END DO
+	  q = DBLE (q)
       DEALLOCATE (b, oldbeta, r, mm)
       RETURN
 END SUBROUTINE powerfamilyNETpath !!!